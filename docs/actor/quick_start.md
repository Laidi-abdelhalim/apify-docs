--- conflicted
+++ resolved
@@ -13,11 +13,7 @@
        console.log('Hello world from Actor!');
     });
 
-<<<<<<< HEAD
 Click **▷ Run** to build and run your actor. After the run is finished you should see something like:
-=======
-Click **Run** to build and run your actor. After the run is finished you should see something like:
->>>>>>> 614c8881
 
 ![Apify actor run log]({{@asset actor/images/run-log.png}})
 
