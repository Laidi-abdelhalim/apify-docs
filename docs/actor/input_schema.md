--- conflicted
+++ resolved
@@ -6,11 +6,7 @@
 
 # [](#actor-input-schema)Actor input schema
 
-<<<<<<< HEAD
-## Specification version 1
-=======
-#### [](#specification-version-1)Specification version 1
->>>>>>> 027758aa
+## [](#specification-version-1)Specification version 1
 
 Actor input schema defines the input that the actor accepts and the UI components used for input at the Apify platform. Using input schema, you can provide UI to actor users that is easy to use, and also ensure that the input of your actor is valid.
 
